--- conflicted
+++ resolved
@@ -578,11 +578,7 @@
         cls.zk = ZookeeperFixture.instance()
         cls.server1 = KafkaFixture.instance(0, cls.zk.host, cls.zk.port)
         cls.server2 = KafkaFixture.instance(1, cls.zk.host, cls.zk.port)
-<<<<<<< HEAD
         cls.client = KafkaClient('%s:%d' % (cls.server2.host, cls.server2.port), bufsize=8192)
-=======
-        cls.client = KafkaClient(cls.server2.host, cls.server2.port)
->>>>>>> 4abf7ee1
 
     @classmethod
     def tearDownClass(cls):  # noqa
@@ -804,10 +800,7 @@
             self.assertEquals(all_messages[i], message.message)
         self.assertEquals(i, 19)
 
-<<<<<<< HEAD
-
-class TestFailover(unittest.TestCase):
-=======
+
         # Produce 1 message that is too large (bigger than max fetch size)
         big_message_size = MAX_FETCH_BUFFER_SIZE_BYTES + 10
         big_message = create_message(random_string(big_message_size))
@@ -815,7 +808,6 @@
         for resp in self.client.send_produce_request([produce3]):
             self.assertEquals(resp.error, 0)
             self.assertEquals(resp.offset, 20)
->>>>>>> 4abf7ee1
 
         self.assertRaises(ConsumerFetchSizeTooSmall, consumer.get_message, False, 0.1)
 
@@ -841,29 +833,17 @@
         partitions = 2
 
         # mini zookeeper, 2 kafka brokers
-<<<<<<< HEAD
-        cls.zk = ZookeeperFixture.instance()
-        kk_args = [cls.zk.host, cls.zk.port, zk_chroot, replicas, partitions]
-        cls.brokers = [KafkaFixture.instance(i, *kk_args) for i in range(replicas)]
-
-        hosts = ','.join(['%s:%d' % (b.host, b.port) for b in cls.brokers])
-        cls.client = KafkaClient(hosts)
-
-    @classmethod
-    def tearDownClass(cls):
-        cls.client.close()
-        for broker in cls.brokers:
-=======
         self.zk = ZookeeperFixture.instance()
         kk_args = [self.zk.host, self.zk.port, zk_chroot, replicas, partitions]
         self.brokers = [KafkaFixture.instance(i, *kk_args) for i in range(replicas)]
-        self.client = KafkaClient(self.brokers[0].host, self.brokers[0].port)
+
+        hosts = ','.join(['%s:%d' % (b.host, b.port) for b in cls.brokers])
+        cls.client = KafkaClient(hosts)
         super(TestFailover, self).setUp()
 
     def tearDown(self):
         self.client.close()
         for broker in self.brokers:
->>>>>>> 4abf7ee1
             broker.close()
         self.zk.close()
 
@@ -941,15 +921,9 @@
         return broker
 
     def _count_messages(self, group, topic):
-<<<<<<< HEAD
-
         hosts = '%s:%d' % (self.brokers[0].host, self.brokers[0].port)
         client = KafkaClient(hosts)
-        consumer = SimpleConsumer(client, group, topic, auto_commit=False)
-=======
-        client = KafkaClient(self.brokers[0].host, self.brokers[0].port)
         consumer = SimpleConsumer(client, group, topic, auto_commit=False, iter_timeout=0)
->>>>>>> 4abf7ee1
         all_messages = []
         for message in consumer:
             all_messages.append(message)
